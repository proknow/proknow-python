--- conflicted
+++ resolved
@@ -38,17 +38,13 @@
 
 #### Testing
 
-<<<<<<< HEAD
-Before you start testing, you'll need access to a ProKnow DS organization where you can generate an [API token](https://support.proknow.com/hc/en-us/articles/360019798893-Configuring-Your-Profile#managing-api-keys) for your project. Once you have your API token create a file called `pktestconfig.py` in the test directory with the following contents:
-=======
 The tests require the ProKnow API service to be started with the `PATIENTS_MIN_PAGE_SIZE` environment variable set to `1`. To do this, at the top level of the the ProKnow directory, run
 
 ```sh
 $ PATIENTS_MIN_PAGE_SIZE=1 grunt start
 ```
 
-Before you start testing, you'll need access to a ProKnow DS organization where you can generate an [API token](https://support.proknow.com/hc/en-us/articles/360019798893-Configuring-Your-Profile#managing-api-keys) for your project. Once you have your API token create a file called `pktestconfig.py` in the root of this project with the following contents:
->>>>>>> 5899ce1b
+Before you start testing, you'll need access to a ProKnow DS organization where you can generate an [API token](https://support.proknow.com/hc/en-us/articles/360019798893-Configuring-Your-Profile#managing-api-keys) for your project. Once you have your API token create a file called `pktestconfig.py` in the test directory with the following contents:
 
 ```
 #!/usr/bin/env python
@@ -88,11 +84,7 @@
 
 ## Packaging & Release
 
-<<<<<<< HEAD
 First, make sure the version has been updated in setup.py. Then run the following within the virtual environment.
-=======
-To release an updated package, first make sure the version has been updated in setup.py. Then run the following.
->>>>>>> 5899ce1b
 
 ```sh
 $ rm -rf dist build */*.egg-info *.egg-info
