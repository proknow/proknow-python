--- conflicted
+++ resolved
@@ -160,10 +160,28 @@
         _, content = self._requestor.get_binary('/doses/' + self._id + '/slices/' + dose_slice["tag"], headers=headers)
         return content
 
-<<<<<<< HEAD
+
     def refresh(self):
         """Refreshes the dose entity.
-=======
+
+        Raises:
+            :class:`proknow.Exceptions.HttpError`: If the HTTP request generated an error.
+
+        Example:
+            This example shows how to refresh a dose entity::
+
+                from proknow import ProKnow
+
+                pk = ProKnow('https://example.proknow.com', credentials_file="./credentials.json")
+                patients = pk.patients.lookup("Clinical", ["HNC-0522c0009"])
+                patient = patients[0].get()
+                entities = patient.find_entities(type="dose")
+                dose = entities[0].get()
+                dose.refresh()
+        """
+        _, dose = self._requestor.get('/workspaces/' + self._workspace_id + '/doses/' + self._id)
+        self._update(dose)
+
 class DoseItemMetrics(object):
     """
 
@@ -253,31 +271,20 @@
 
         Parameters:
             metrics (list): A list of computed dose metrics to add.
->>>>>>> eadca9da
-
-        Raises:
-            :class:`proknow.Exceptions.HttpError`: If the HTTP request generated an error.
-
-        Example:
-<<<<<<< HEAD
-            This example shows how to refresh a dose entity::
-=======
+
+        Raises:
+            :class:`proknow.Exceptions.HttpError`: If the HTTP request generated an error.
+
+        Example:
             This example shows how to add dose metrics for a dose::
->>>>>>> eadca9da
-
-                from proknow import ProKnow
-
-                pk = ProKnow('https://example.proknow.com', credentials_file="./credentials.json")
-                patients = pk.patients.lookup("Clinical", ["HNC-0522c0009"])
-                patient = patients[0].get()
-                entities = patient.find_entities(type="dose")
-                dose = entities[0].get()
-<<<<<<< HEAD
-                dose.refresh()
-        """
-        _, dose = self._requestor.get('/workspaces/' + self._workspace_id + '/doses/' + self._id)
-        self._update(dose)
-=======
+
+                from proknow import ProKnow
+
+                pk = ProKnow('https://example.proknow.com', credentials_file="./credentials.json")
+                patients = pk.patients.lookup("Clinical", ["HNC-0522c0009"])
+                patient = patients[0].get()
+                entities = patient.find_entities(type="dose")
+                dose = entities[0].get()
                 dose.metrics.add([{
                     "type": "DOSE_VOLUME_PERCENT_ROI",
                     "roi_name": "PTV",
@@ -290,5 +297,4 @@
                     "arg_2": 10,
                 }])
         """
-        self._requestor.put('/workspaces/' + self._workspace_id + '/doses/' + self._dose_id + '/metrics', json=metrics)
->>>>>>> eadca9da
+        self._requestor.put('/workspaces/' + self._workspace_id + '/doses/' + self._dose_id + '/metrics', json=metrics)