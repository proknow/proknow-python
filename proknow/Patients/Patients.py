<<<<<<< HEAD
=======
from datetime import datetime
import six
>>>>>>> 5899ce1b

from .Scorecards import PatientScorecards
from .Studies import StudySummary
from .Tasks import Tasks, TaskSummary, TaskItem


class Patients(object):
    """

    This class should be used to interact with the patients in a ProKnow organization. It is
    instantiated for you as an attribute of the :class:`proknow.ProKnow.ProKnow` class.

    """

    def __init__(self, proknow, requestor):
        """Initializes the Patients class.

        Parameters:
            proknow (proknow.ProKnow.ProKnow): The ProKnow instance that is instantiating the
                object.
            requestor (proknow.Requestor.Requestor): An object used to make API requests.
        """
        self._proknow = proknow
        self._requestor = requestor

    def _query(self, workspace, query):
        res, data = self._requestor.get('/workspaces/' + workspace.id + '/patients', params=query)
        if res.headers['proknow-has-more'] == 'true': # pragma: no cover (difficult to test w/o lg num of patients)
            next_query = dict(query)
            next_query['page_epoch'] = res.headers['proknow-epoch']
            next_query["page_number"] = res.headers['proknow-next-page']
            return data + self._query(workspace, next_query)
        else:
            return data

    def create(self, workspace, mrn, name, birth_date=None, sex=None):
        """Creates a new patient.

        Parameters:
            workspace (str): An id or name of the workspace in which to create the patient.
            mrn (str): The MRN of the patient.
            name (str): The name of the patient.
            birth_date (str, optional): The birth date of the patient. If provided, this should be
                of the form ``"YYYY-MM-DD"`` or ``None``.
            sex (str, optional): The sex of the patient. This should be one of ``"M"``, ``"F"``,
                ``"O"``, or ``None``.

        Returns:
            :class:`proknow.Patients.PatientItem`: A representation of the created patient.

        Raises:
            AssertionError: If the input parameters are invalid.
            :class:`proknow.Exceptions.HttpError`: If the HTTP request generated an error.
            :class:`proknow.Exceptions.WorkspaceLookupError`: If the workspace with the given
                name or id could not be found.

        Example:
            This example shows how to create a patient in the workspace called "Clinical"::

                from proknow import ProKnow

                pk = ProKnow('https://example.proknow.com', credentials_file="./credentials.json")
                patient = pk.patients.create("Clinical", "12345", "Becker^Matthew")
        """
        assert isinstance(workspace, str), "`workspace` is required as a string."
        assert isinstance(mrn, str), "`mrn` is required as a string."
        assert isinstance(name, str), "`name` is required as a string."
        if birth_date is not None:
            assert isinstance(birth_date, str), "`birth_date` is required as a string."
        if sex is not None:
            assert isinstance(sex, str), "`sex` is required as a string."

        item = self._proknow.workspaces.resolve(workspace)

        body = {
            "mrn": mrn,
            "name": name,
            "birth_date": birth_date,
            "sex": sex,
        }

        _, patient = self._requestor.post('/workspaces/' + item.id + '/patients', json=body)
        return PatientItem(self, item.id, patient)

    def delete(self, workspace_id, patient_id):
        """Deletes a patient.

        Parameters:
            workspace_id (str): The id of the workspace to which the patient belongs.
            patient_id (str): The id of the patient to delete.

        Raises:
            AssertionError: If the input parameters are invalid.
            :class:`proknow.Exceptions.HttpError`: If the HTTP request generated an error.

        Example:
            If you know the workspace id and patient id, you can delete a patient directly using
            this method::

                from proknow import ProKnow

                pk = ProKnow('https://example.proknow.com', credentials_file="./credentials.json")
                pk.patients.delete('5c463a6c040040f1efda74db75c1b121', '5c4b4c52a5c058c3d1d98ac194d0200f')
        """
        assert isinstance(workspace_id, str), "`workspace_id` is required as a string."
        assert isinstance(patient_id, str), "`patient_id` is required as a string."
        self._requestor.delete('/workspaces/' + workspace_id + '/patients/' + patient_id)

    def find(self, workspace, predicate=None, **props):
        """Finds the first patient that matches the input paramters.

        Note:
            For more information on how to use this method, see :ref:`find-methods`.

        Parameters:
            workspace (str): An id or name of the workspace in which to query for patients.
            predicate (func): A function that is passed a metric as input and which should return
                a bool indicating whether the metric is a match.
            **props: A dictionary of keyword arguments that may include any patient attribute.
                These arguments are considered in turn to find matching patients.

        Returns:
            :class:`proknow.Patients.PatientSummary`: A representation of the matching patient.

        Raises:
            :class:`proknow.Exceptions.HttpError`: If the HTTP request generated an error.
            :class:`proknow.Exceptions.WorkspaceLookupError`: If the workspace with the given
                name or id could not be found.
        """
        patients = self.query(workspace)
        if predicate is None and len(props) == 0:
            return None

        for patient in patients:
            match = True
            if predicate is not None and not predicate(patient):
                match = False
            for key in props:
                if patient._data[key] != props[key]:
                    match = False
            if match:
                return patient

        return None

    def lookup(self, workspace, mrns):
        """Looks up a collection of patients matching the given list of MRNs.

        Parameters:
            workspace (str): An id or name of the workspace in which to query for patients.
            mrns (list): A list of MRN string values.

        Returns:
            list: A list of :class:`proknow.Patients.PatientSummary` objects that match the given
            MRNs. If the mrn at a given index cannot be found, the result will contain the value
            None at that index.

        Raises:
            :class:`proknow.Exceptions.HttpError`: If the HTTP request generated an error.
            :class:`proknow.Exceptions.WorkspaceLookupError`: If the workspace with the given
                name or id could not be found.

        Example:
            Use this method to resolve a list of patient MRNs. Just provide the ID as a list in the
            second argument::

                from proknow import ProKnow

                pk = ProKnow('https://example.proknow.com', credentials_file="./credentials.json")
                pk.patients.lookup('Clinical', ['HNC-0522c0009', 'HNC-0522c0013'])
        """
        assert isinstance(workspace, str), "`workspace` is required as a string."

        item = self._proknow.workspaces.resolve(workspace)
        _, patients = self._requestor.post('/workspaces/' + item.id + '/patients/lookup', json=mrns)
        return [PatientSummary(self, item.id, patient) if patient != None else None for patient in patients]

    def get(self, workspace_id, patient_id):
        """Gets a patient from the given workspace.

        Parameters:
            workspace_id (str): The id of the workspace to which the patient belongs.
            patient_id (str): The id of the patient to get.

        Returns:
            :class:`proknow.Patients.PatientItem`: An object representing a patient in the
            organization

        Raises:
            AssertionError: If the input parameters are invalid.
            :class:`proknow.Exceptions.HttpError`: If the HTTP request generated an error.

        Example:
            If you know the workspace id and patient id, you can get the patient directly using
            this method::

                from proknow import ProKnow

                pk = ProKnow('https://example.proknow.com', credentials_file="./credentials.json")
                pk.patients.get('5c463a6c040040f1efda74db75c1b121', '5c4b4c52a5c058c3d1d98ac194d0200f')
        """
        assert isinstance(workspace_id, str), "`workspace_id` is required as a string."
        assert isinstance(patient_id, str), "`patient_id` is required as a string."
        _, patient = self._requestor.get('/workspaces/' + workspace_id + '/patients/' + patient_id)
        return PatientItem(self, workspace_id, patient)

    def query(self, workspace, search=None):
        """Queries for patients.

        Parameters:
            workspace (str): An id or name of the workspace in which to query for patients.
            search (str, optional): If provided, returns only the patients whose MRN or name match
                the parameter.

        Returns:
            list: A list of :class:`proknow.Patients.PatientSummary` objects, each representing a
            summarized patient in the given workspace.

        Raises:
            AssertionError: If the input parameters are invalid.
            :class:`proknow.Exceptions.HttpError`: If the HTTP request generated an error.

        Example:
            This example queries the patients belonging to the Clinical workspace and prints the
            name of each patient::

                from proknow import ProKnow

                pk = ProKnow('https://example.proknow.com', credentials_file="./credentials.json")
                for patient in pk.patients.query("Clinical"):
                    print(patient.name)
        """
        assert isinstance(workspace, str), "`workspace` is required as a string."

        item = self._proknow.workspaces.resolve(workspace)
        query = {}
        if search is not None:
            query["search"] = search
        return [PatientSummary(self, item.id, patient) for patient in self._query(item, query)]

class PatientSummary(object):
    """

    This class represents a summary view of a patient. It's instantiated by the
    :meth:`proknow.Patients.Patients.query` method to represent each of the patients returned in a
    query result.

    Attributes:
        id (str): The id of the patient (readonly).
        workspace_id (str): The id of the workspace in which the patient belongs (readonly).
        mrn (str): The patient medical record number or MRN (readonly). In the Proknow interface,
            this is referred to as the Patient ID.
        name (str): The name of the patient (readonly).
        birth_date (str): The birth_date of the patient (readonly).
        sex (str): The sex of the patient (readonly).
        data (dict): The summary representation of the patient as returned from the API (readonly).

    """

    def __init__(self, patients, workspace_id, patient):
        """Initializes the PatientSummary class.

        Parameters:
            patients (proknow.Patients.Patients): The Patients instance that is instantiating the
                object.
            workspace_id (str): The id of the workspace to which the patient belongs.
            patient (dict): A dictionary of patient attributes.
        """
        self._patients = patients
        self._proknow = self._patients._proknow
        self._requestor = self._patients._requestor
        self._workspace_id = workspace_id
        self._id = patient["id"]
        self._mrn = patient["mrn"]
        self._name = patient["name"]
        self._birth_date = patient["birth_date"]
        self._sex = patient["sex"]
        self._data = patient

    @property
    def id(self):
        return self._id

    @property
    def workspace_id(self):
        return self._workspace_id

    @property
    def mrn(self):
        return self._mrn

    @property
    def name(self):
        return self._name

    @property
    def birth_date(self):
        return self._birth_date

    @property
    def sex(self):
        return self._sex

    @property
    def data(self):
        return self._data

    def get(self):
        """Gets the complete representation of the patient.

        Returns:
            :class:`proknow.Patients.PatientItem`: An object representing a patient in the
            organization.

        Raises:
            :class:`proknow.Exceptions.HttpError`: If the HTTP request generated an error.

        Example:
            The following example shows how to turn a list of PatientSummary objects into a list of
            PatientItem objects::

                from proknow import ProKnow

                pk = ProKnow('https://example.proknow.com', credentials_file="./credentials.json")
                patients = [patient.get() for patient in pk.patients.query("Clinical")]
        """
        return self._patients.get(self._workspace_id, self._id)

    def upload(self, path_or_paths, **kwargs):
        """Initiates an upload or series of uploads to the API for a patient.

        Parameters:
            path_or_paths (str or list): A path or list of paths such that each path is a directory
                of files to upload or a path to a file to upload.
            **kwargs: Keyword arguments to be passed along to the
                :meth:`proknow.Uploads.Uploads.upload` method.

        Returns:
            :class:`proknow.Uploads.UploadBatch`: An object used to manage a batch of uploads.

        Raises:
            AssertionError: If the input parameters are invalid.
            :class:`proknow.Exceptions.HttpError`: If the HTTP request generated an error.
            :class:`proknow.Exceptions.InvalidPathError`: If the provided file path is invalid.
            :class:`proknow.Exceptions.WorkspaceLookupError`: If the workspace with the given
                name or id could not be found.
            :class:`proknow.Exceptions.TimeoutExceededError`: If the timeout was exceeded while
                waiting for the uploads to complete.

        Example:
            This examples show how to upload a directory of files to a patient::

                from proknow import ProKnow
                pk = ProKnow('https://example.proknow.com', credentials_file="./credentials.json")
                patient = pk.patients.lookup('Clinical', ['HNC-0522c0009'])[0]
                patient.upload("./DICOM")
        """
        kwargs["overrides"] = {
            "patient": {
                "mrn": self._mrn,
                "name": self._name,
                "birth_date": self._birth_date,
                "sex": self._sex,
            },
        }
        return self._proknow.uploads.upload(self._workspace_id, path_or_paths, **kwargs)

class PatientItem(object):
    """

    This class represents a patient. It's instantiated by the :class:`proknow.Patients.Patients`
    class as a complete representation of a patient.

    Attributes:
        id (str): The id of the patient (readonly).
        workspace_id (str): The id of the workspace in which the patient belongs (readonly).
        data (dict): The complete representation of the patient as returned from the API (readonly).
        mrn (str): The MRN of the patient.
        name (str): The name of the patient.
        birth_date (str): The birth_date of the patient.
        sex (str): The sex of the patient.
        metadata (dict): The metadata of the patient.
        scorecards (proknow.Patients.PatientScorecards): An object for interacting with the
            scorecards belonging to the entity.
        studies (list): A list of :class:`proknow.Patients.StudySummary` objects for the patient.
        tasks (:class:`proknow.Patients.Tasks`): An instance of the Tasks class for the patient.
    """

    def __init__(self, patients, workspace_id, patient):
        """Initializes the PatientItem class.

        Parameters:
            patients (proknow.Patients.Patients): The Patients instance that is instantiating the
                object.
            workspace_id (str): The id of the workspace to which the patient belongs.
            patient (dict): A dictionary of patient attributes.
        """
        self._patients = patients
        self._proknow = self._patients._proknow
        self._requestor = self._patients._requestor
        self._workspace_id = workspace_id
        self._id = patient["id"]
        self._data = patient
        self.mrn = patient["mrn"]
        self.name = patient["name"]
        self.birth_date = patient["birth_date"]
        self.sex = patient["sex"]
        self.metadata = patient["metadata"]
        self.scorecards = PatientScorecards(self._patients, self._workspace_id, self._id)
        self.studies = [StudySummary(self._patients, self._workspace_id, self._id, study) for study in patient["studies"]]
        self.tasks = Tasks(self._patients, self._workspace_id, self._id)

    @property
    def id(self):
        return self._id

    @property
    def workspace_id(self):
        return self._workspace_id

    @property
    def data(self):
        return self._data

    def create_plan(self, name, image_set_id=None, structure_set_id=None, dose_id=None):
        """Creates a structure set.

        Parameters:
            name (str): The name of the structure set (available as the entity description).
            image_set_id (str, optional): The id of the image set.
            structure_set_id (str, optional): The id of the structure set.
            dose_id (str, optional): The id of the dose.

        Returns:
            :class:`proknow.Patients.EntitySummary`: The entity summary object representing the new
            plan.

        Raises:
            :class:`proknow.Exceptions.HttpError`: If the HTTP request generated an error.

        Example:
            The following example shows how to create a plan::

                from proknow import ProKnow

                pk = ProKnow('https://example.proknow.com', credentials_file="./credentials.json")
                patients = pk.patients.lookup("Clinical", ["HNC-0522c0009"])
                patient = patients[0].get()
                image_set = patient.find_entities(modality="CT")[0]
                plan = patient.create_plan("My Plan", image_set_id=image_set.id)
        """
        body = {
            "name": name,
        }
        if image_set_id is not None:
            body["image_set_id"] = image_set_id
        elif structure_set_id is not None:
            body["structure_set_id"] = structure_set_id
        elif dose_id is not None:
            body["dose_id"] = dose_id
        else:
            assert image_set_id is not None or structure_set_id is not None or dose_id is not None, "One of (image_set_id, structure_set_id, dose_id) is required"
        _, result = self._requestor.post('/workspaces/' + self._workspace_id + '/plans', json=body)
        self.refresh()
        entities = self.find_entities(id=result["id"])
        assert len(entities) == 1, "Problem finding created plan"
        return entities[0]

    def create_structure_set(self, name, image_set_id):
        """Creates a structure set.

        Parameters:
            name (str): The name of the structure set (available as the entity description).
            image_set_id (str): The id of the image set.

        Returns:
            :class:`proknow.Patients.EntitySummary`: The entity summary object representing the new
            structure set.

        Raises:
            :class:`proknow.Exceptions.HttpError`: If the HTTP request generated an error.

        Example:
            The following example shows how to create a structure set::

                from proknow import ProKnow

                pk = ProKnow('https://example.proknow.com', credentials_file="./credentials.json")
                patients = pk.patients.lookup("Clinical", ["HNC-0522c0009"])
                patient = patients[0].get()
                image_set = patient.find_entities(modality="CT")[0]
                structure_set = patient.create_structure_set("My Structure Set", image_set.id)
        """
        body = {
            "name": name,
            "image_set_id": image_set_id,
        }
        _, result = self._requestor.post('/workspaces/' + self._workspace_id + '/structuresets', json=body)
        self.refresh()
        entities = self.find_entities(id=result["id"])
        assert len(entities) == 1, "Problem finding created structure set"
        return entities[0]

    def delete(self):
        """Deletes the patient.

        Raises:
            :class:`proknow.Exceptions.HttpError`: If the HTTP request generated an error.

        Example:
            The following example shows how to find a patient by its MRN and delete it::

                from proknow import ProKnow

                pk = ProKnow('https://example.proknow.com', credentials_file="./credentials.json")
                patients = pk.patients.lookup("Clinical", ["HNC-0522c0009"])
                patient = patients[0].get()
                patient.delete()
        """
        self._patients.delete(self._workspace_id, self._id)

    def save(self):
        """Saves the changes made to a patient.

        Raises:
            :class:`proknow.Exceptions.HttpError`: If the HTTP request generated an error.

        Example:
            The following example shows how to find a patient by its MRN, update the name, and save
            it::

                from proknow import ProKnow

                pk = ProKnow('https://example.proknow.com', credentials_file="./credentials.json")
                patients = pk.patients.lookup("Clinical", ["HNC-0522c0009"])
                patient = patients[0].get()
                patient.name = "ANON-1234"
                patient.save()
        """
        body = {
            "mrn": self.mrn,
            "name": self.name,
            "birth_date": self.birth_date,
            "sex": self.sex,
            "metadata": self.metadata
        }
        _, patient = self._requestor.put('/workspaces/' + self._workspace_id + '/patients/' + self._id, json=body)
        self._data = patient
        self.mrn = patient["mrn"]
        self.name = patient["name"]
        self.birth_date = patient["birth_date"]
        self.sex = patient["sex"]
        self.metadata = patient["metadata"]
        self.studies = [StudySummary(self._patients, self._workspace_id, self._id, study) for study in patient["studies"]]

    def find_entities(self, predicate=None, **props):
        """Finds the entities for the patient matching the input paramters.

        Note:
            For more information on how to use this method, see :ref:`find-methods`.

        Parameters:
            predicate (func): A function that is passed an entity as input and which should return
                a bool indicating whether the entity is a match.
            **props: A dictionary of keyword arguments that may include any entity attribute to
                match. These arguments are considered in turn to find matching entities.

        Returns:
            list: A list of matching :class:`proknow.Patients.EntitySummary` objects.

        Example:
            Use this example to find the patient entities matching the predicate function (returns
            all plan and dose entities)::

                from proknow import ProKnow

                pk = ProKnow('https://example.proknow.com', credentials_file="./credentials.json")
                patients = pk.patients.lookup("Clinical", ["HNC-0522c0009"])
                patient = patients[0].get()
                entities = patient.find_entities(lambda entity: entity.data["type"] == "dose" or entity.data["type"] == "plan")

            Use this example to find the patient entities matching the predicate function (returns
            entities with the modality value of "MR")::

                from proknow import ProKnow

                pk = ProKnow('https://example.proknow.com', credentials_file="./credentials.json")
                patients = pk.patients.lookup("Clinical", ["HNC-0522c0009"])
                patient = patients[0].get()
                entities = patient.find_entities(modality="MR")
        """
        if predicate is None and len(props) == 0:
            return []

        entities = []
        for study in self.studies:
            for entity_i in study.entities:
                match_i = True
                for key in props:
                    if entity_i.data[key] != props[key]:
                        match_i = False
                if predicate is not None and not predicate(entity_i):
                    match_i = False
                if match_i:
                    entities.append(entity_i)

                for entity_j in entity_i.entities:
                    match_j = True
                    for key in props:
                        if entity_j.data[key] != props[key]:
                            match_j = False
                    if predicate is not None and not predicate(entity_j):
                        match_j = False
                    if match_j:
                        entities.append(entity_j)

                    for entity_k in entity_j.entities:
                        match_k = True
                        for key in props:
                            if entity_k.data[key] != props[key]:
                                match_k = False
                        if predicate is not None and not predicate(entity_k):
                            match_k = False
                        if match_k:
                            entities.append(entity_k)

                        for entity_m in entity_k.entities:
                            match_m = True
                            for key in props:
                                if entity_m.data[key] != props[key]:
                                    match_m = False
                            if predicate is not None and not predicate(entity_m):
                                match_m = False
                            if match_m:
                                entities.append(entity_m)
        return entities

    def get_metadata(self):
        """Gets the metadata dictionary and decodes the ids into metrics names.

        Returns:
            dict: The dictionary of custom metric key-value pairs where the keys are the decoded
            custom metric names.

        Raises:
            :class:`proknow.Exceptions.CustomMetricLookupError`: If a custom metric could not be
                resolved.

        Example:
            Use this example to print the metadata values for a patient::

                from proknow import ProKnow

                pk = ProKnow('https://example.proknow.com', credentials_file="./credentials.json")
                patients = pk.patients.lookup("Clinical", ["HNC-0522c0009"])
                patient = patients[0].get()
                for key, value in patient.get_metadata():
                    print(key + ": " + value)
        """
        metadata = {}
        for key in self.metadata:
            metric = self._proknow.custom_metrics.resolve(key)
            metadata[metric.name] = self.metadata[key]
        return metadata

    def refresh(self):
        """Refreshes the patient state.

        Raises:
            :class:`proknow.Exceptions.HttpError`: If the HTTP request generated an error.

        Example:
            The following example shows how to refresh the patient::

                from proknow import ProKnow

                pk = ProKnow('https://example.proknow.com', credentials_file="./credentials.json")
                patients = pk.patients.lookup("Clinical", ["HNC-0522c0009"])
                patient = patients[0].get()
                patient.refresh()
        """
        _, patient = self._requestor.get('/workspaces/' + self._workspace_id + '/patients/' + self._id)
        self._data = patient
        self.mrn = patient["mrn"]
        self.name = patient["name"]
        self.birth_date = patient["birth_date"]
        self.sex = patient["sex"]
        self.metadata = patient["metadata"]
        self.studies = [StudySummary(self._patients, self._workspace_id, self._id, study) for study in patient["studies"]]
        self.tasks = Tasks(self._patients, self._workspace_id, self._id)

    def set_metadata(self, metadata):
        """Sets the metadata dictionary to an encoded version of the given metadata dictionary.

        Parameters:
            metadata (dict): A dictionary of custom metric key-value pairs where the keys are the
                names of the custom metric.

        Raises:
            :class:`proknow.Exceptions.CustomMetricLookupError`: If a custom metric could not be
                resolved.

        Example:
            Use this example to set the metadata value for "Genetic Type" for a patient before
            saving::

                from proknow import ProKnow

                pk = ProKnow('https://example.proknow.com', credentials_file="./credentials.json")
                patients = pk.patients.lookup("Clinical", ["HNC-0522c0009"])
                patient = patients[0].get()
                meta = patient.get_metadata()
                meta["Genetic Type"] = "Type II"
                patient.set_metadata(meta)
                patient.save()

        """
        encoded = {}
        for key in metadata:
            metric = self._proknow.custom_metrics.resolve(key)
            encoded[metric.id] = metadata[key]
        self.metadata = encoded

    def upload(self, path_or_paths, **kwargs):
        """Initiates an upload or series of uploads to the API for a patient.

        Parameters:
            path_or_paths (str or list): A path or list of paths such that each path is a directory
                of files to upload or a path to a file to upload.
            **kwargs: Keyword arguments to be passed along to the
                :meth:`proknow.Uploads.Uploads.upload` method.

        Returns:
            :class:`proknow.Uploads.UploadBatch`: An object used to manage a batch of uploads.

        Raises:
            AssertionError: If the input parameters are invalid.
            :class:`proknow.Exceptions.HttpError`: If the HTTP request generated an error.
            :class:`proknow.Exceptions.InvalidPathError`: If the provided file path is invalid.
            :class:`proknow.Exceptions.WorkspaceLookupError`: If the workspace with the given
                name or id could not be found.
            :class:`proknow.Exceptions.TimeoutExceededError`: If the timeout was exceeded while
                waiting for the uploads to complete.

        Example:
            This example shows how to upload a directory of files to a patient::

                from proknow import ProKnow
                pk = ProKnow('https://example.proknow.com', credentials_file="./credentials.json")
                patients = pk.patients.lookup('Clinical', ['HNC-0522c0009'])
                patient = patients[0].get()
                patient.upload("./DICOM")
        """
        kwargs["overrides"] = {
            "patient": {
                "mrn": self.mrn,
                "name": self.name,
                "birth_date": self.birth_date,
                "sex": self.sex,
            },
        }
        kwargs["scope"] = self._id
        return self._proknow.uploads.upload(self._workspace_id, path_or_paths, **kwargs)<|MERGE_RESOLUTION|>--- conflicted
+++ resolved
@@ -1,8 +1,4 @@
-<<<<<<< HEAD
-=======
 from datetime import datetime
-import six
->>>>>>> 5899ce1b
 
 from .Scorecards import PatientScorecards
 from .Studies import StudySummary
