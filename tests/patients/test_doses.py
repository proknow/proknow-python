import six
import pytest
import filecmp
import os

from proknow import ProKnow, Exceptions

def test_download(app, entity_generator, temp_directory):
    pk = app.pk

    dose_path = os.path.abspath("./data/Becker^Matthew/HNC0522c0009_Plan1_Dose.dcm")
    dose = entity_generator(dose_path)

    # Download to directory
    download_path = dose.download(temp_directory.path)
    assert filecmp.cmp(dose_path, download_path, shallow=False)

    # Download to specific file
    specific_path = os.path.join(temp_directory.path, "dose.dcm")
    download_path = dose.download(specific_path)
    assert specific_path == download_path
    assert filecmp.cmp(dose_path, download_path, shallow=False)

    # File does not exist
    with pytest.raises(Exceptions.InvalidPathError) as err_wrapper:
        download_path = dose.download("/path/to/nowhere/dose.dcm")
    assert err_wrapper.value.message == "`/path/to/nowhere/dose.dcm` is invalid"

def test_dose_get_slice_data(app, entity_generator):
    pk = app.pk

    dose_path = os.path.abspath("./data/Becker^Matthew/HNC0522c0009_Plan1_Dose.dcm")
    dose = entity_generator(dose_path)

    data = dose.get_slice_data(0)
    assert isinstance(data, six.binary_type), "data is not binary"

def test_get_analysis(app, workspace_generator):
    pk = app.pk

    directory = os.path.abspath("./data/Becker^Matthew/")
    dose_path = os.path.abspath("./data/Becker^Matthew/HNC0522c0009_Plan1_Dose.dcm")
    _, workspace = workspace_generator()
    batch = pk.uploads.upload(workspace.id, directory)
    dose = batch.find_entity(dose_path).get();

    analysis = dose.get_analysis()
    assert isinstance(analysis["max_dose"], (float,int))
    assert isinstance(analysis["volume"], (float,int))
    assert isinstance(analysis["max_dose_loc"], list)
    for point in analysis["max_dose_loc"]:
        assert isinstance(point, (float,int))
    assert isinstance(analysis["plan"], dict)
    assert isinstance(analysis["curve"], list)
    for point in analysis["curve"]:
        assert isinstance(point, list)
        assert len(point) == 2
    assert isinstance(analysis["rois"], list)
    for roi in analysis["rois"]:
        assert isinstance(roi["id"], six.string_types)
        assert isinstance(roi["name"], six.string_types)
        assert isinstance(roi["dose_grid_bound"], bool)
        assert isinstance(roi["integral_dose"], (float,int))
        assert isinstance(roi["max_dose"], (float,int))
        assert isinstance(roi["mean_dose"], (float,int))
        assert isinstance(roi["min_dose"], (float,int))
        assert isinstance(roi["volume"], (float,int))
        assert isinstance(roi["max_dose_loc"], list)
        for point in roi["max_dose_loc"]:
            assert isinstance(point, (float,int))
        assert isinstance(roi["min_dose_loc"], list)
        for point in roi["min_dose_loc"]:
            assert isinstance(point, (float,int))
        assert isinstance(roi["curve"], list)
        for point in roi["curve"]:
            assert isinstance(point, list)
            assert len(point) == 2

def test_get_analysis_failure(app, entity_generator):
    pk = app.pk

    dose_path = os.path.abspath("./data/Becker^Matthew/HNC0522c0009_Plan1_Dose.dcm")
    dose = entity_generator(dose_path)

    with pytest.raises(AssertionError) as err_wrapper:
        dose.get_analysis()
    assert str(err_wrapper.value) == "Dose analysis not possible"

<<<<<<< HEAD
def test_refresh(app, patient_generator):
=======
def test_metrics_add(app, patient_generator):
>>>>>>> eadca9da
    pk = app.pk

    patient = patient_generator([
        "./data/Becker^Matthew/HNC0522c0009_StrctrSets.dcm",
        "./data/Becker^Matthew/HNC0522c0009_Plan1.dcm",
        "./data/Becker^Matthew/HNC0522c0009_Plan1_Dose.dcm"
    ])
<<<<<<< HEAD
    dose = patient.find_entities(type="dose")[0].get()
    plan = patient.find_entities(type="plan")[0]
    structure_set = patient.find_entities(type="structure_set")[0]
    old_data = dose.data
    dose.update_parent(structure_set) # This calls refresh internally
    assert dose.data != old_data
=======

    dose = patient.find_entities(type="dose")[0].get()
    metrics = dose.metrics.query()
    assert metrics == []
    dose.metrics.add([{
        "type": "DOSE_VOLUME_PERCENT_ROI",
        "roi_name": "PTV",
        "arg_1": 99,
        "arg_2": None,
    }, {
        "type": "VOLUME_PERCENT_DOSE_RANGE_ROI",
        "roi_name": "BRAINSTEM",
        "arg_1": 0,
        "arg_2": 10,
    }])
    metrics = dose.metrics.query()
    assert len(metrics) == 2

def test_metrics_add_failure(app, patient_generator):
    pk = app.pk

    patient = patient_generator([
        "./data/Becker^Matthew/HNC0522c0009_StrctrSets.dcm",
        "./data/Becker^Matthew/HNC0522c0009_Plan1.dcm",
        "./data/Becker^Matthew/HNC0522c0009_Plan1_Dose.dcm"
    ])

    dose = patient.find_entities(type="dose")[0].get()
    with pytest.raises(Exceptions.HttpError) as err_wrapper:
        dose.metrics.add({
            "type": "DOSE_VOLUME_PERCENT_ROI",
            "roi_name": "PTV",
            "arg_1": 99,
            "arg_2": None,
        })
    assert err_wrapper.value.status_code == 422
    assert err_wrapper.value.body == '"value" must be an array'

def test_metrics_query(app, patient_generator):
    pk = app.pk

    patient = patient_generator([
        "./data/Becker^Matthew/HNC0522c0009_StrctrSets.dcm",
        "./data/Becker^Matthew/HNC0522c0009_Plan1.dcm",
        "./data/Becker^Matthew/HNC0522c0009_Plan1_Dose.dcm"
    ])

    dose = patient.find_entities(type="dose")[0].get()
    metrics = dose.metrics.query(False)
    assert metrics == []
    dose.metrics.add([{
        "type": "DOSE_VOLUME_PERCENT_ROI",
        "roi_name": "PTV",
        "arg_1": 99,
        "arg_2": None,
    }, {
        "type": "VOLUME_PERCENT_DOSE_RANGE_ROI",
        "roi_name": "BRAINSTEM",
        "arg_1": 0,
        "arg_2": 10,
    }])
    metrics = dose.metrics.query()
    metrics = sorted(metrics, key=lambda m: (m["type"], m["roi_name"], m["arg_1"], m["arg_2"]))
    for metric in metrics:
        del metric["id"]
    assert metrics == sorted([{
        "type": "DOSE_VOLUME_PERCENT_ROI",
        "roi_name": "PTV",
        "arg_1": 99,
        "arg_2": None,
        "status": "completed",
        "value": 40.17162632117286,
        "code": None,
    }, {
        "type": "VOLUME_PERCENT_DOSE_RANGE_ROI",
        "roi_name": "BRAINSTEM",
        "arg_1": 0,
        "arg_2": 10,
        "status": "failed",
        "value": None,
        "code": "ENOROI",
    }], key=lambda m: (m["type"], m["roi_name"], m["arg_1"], m["arg_2"]))
>>>>>>> eadca9da
<|MERGE_RESOLUTION|>--- conflicted
+++ resolved
@@ -26,7 +26,7 @@
         download_path = dose.download("/path/to/nowhere/dose.dcm")
     assert err_wrapper.value.message == "`/path/to/nowhere/dose.dcm` is invalid"
 
-def test_dose_get_slice_data(app, entity_generator):
+def test_get_slice_data(app, entity_generator):
     pk = app.pk
 
     dose_path = os.path.abspath("./data/Becker^Matthew/HNC0522c0009_Plan1_Dose.dcm")
@@ -86,11 +86,7 @@
         dose.get_analysis()
     assert str(err_wrapper.value) == "Dose analysis not possible"
 
-<<<<<<< HEAD
 def test_refresh(app, patient_generator):
-=======
-def test_metrics_add(app, patient_generator):
->>>>>>> eadca9da
     pk = app.pk
 
     patient = patient_generator([
@@ -98,14 +94,21 @@
         "./data/Becker^Matthew/HNC0522c0009_Plan1.dcm",
         "./data/Becker^Matthew/HNC0522c0009_Plan1_Dose.dcm"
     ])
-<<<<<<< HEAD
     dose = patient.find_entities(type="dose")[0].get()
     plan = patient.find_entities(type="plan")[0]
     structure_set = patient.find_entities(type="structure_set")[0]
     old_data = dose.data
     dose.update_parent(structure_set) # This calls refresh internally
     assert dose.data != old_data
-=======
+
+def test_metrics_add(app, patient_generator):
+    pk = app.pk
+
+    patient = patient_generator([
+        "./data/Becker^Matthew/HNC0522c0009_StrctrSets.dcm",
+        "./data/Becker^Matthew/HNC0522c0009_Plan1.dcm",
+        "./data/Becker^Matthew/HNC0522c0009_Plan1_Dose.dcm"
+    ])
 
     dose = patient.find_entities(type="dose")[0].get()
     metrics = dose.metrics.query()
@@ -187,5 +190,4 @@
         "status": "failed",
         "value": None,
         "code": "ENOROI",
-    }], key=lambda m: (m["type"], m["roi_name"], m["arg_1"], m["arg_2"]))
->>>>>>> eadca9da
+    }], key=lambda m: (m["type"], m["roi_name"], m["arg_1"], m["arg_2"]))